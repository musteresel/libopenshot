--- conflicted
+++ resolved
@@ -65,11 +65,7 @@
 	class QtImageReader : public ReaderBase
 	{
 	private:
-<<<<<<< HEAD
-		std::string path;
-=======
 		QString path;
->>>>>>> 3f5370a8
 		std::shared_ptr<QImage> image;			///> Original image (full quality)
 		std::shared_ptr<QImage> cached_image;	///> Scaled for performance
 		bool is_open;	///> Is Reader opened

--- conflicted
+++ resolved
@@ -574,28 +574,8 @@
 			// re-initialize buffer size (it gets changed in the avcodec_decode_audio2 method call)
 			int buf_size = AVCODEC_MAX_AUDIO_FRAME_SIZE + FF_INPUT_BUFFER_PADDING_SIZE;
 
-<<<<<<< HEAD
-			// decode audio packet into samples (put samples in the audio_buf array)
-			#pragma omp critical (debug)
-			{
-				cout << "FRAME: " << target_frame << ", Starting Sample: " << starting_sample << ", Thread #: " << omp_get_thread_num() << endl;
-				cout << "&audio_buf: " << &audio_buf << endl;
-				cout << "audio_buf[0]: " << audio_buf[0] << endl;
-				cout << "audio_buf[1]: " << audio_buf[1] << endl;
-				cout << "audio_buf[2]: " << audio_buf[2] << endl;
-				cout << "audio_buf[3]: " << audio_buf[3] << endl;
-				cout << "audio_buf[4]: " << audio_buf[4] << endl;
-				cout << "audio_buf[5]: " << audio_buf[5] << endl;
-				cout << "my_packet.pts: " << my_packet->pts << endl;
-				cout << "&my_packet: " << &my_packet << endl;
-			}
-
-			int used = 0;
-			#pragma omp critical (openshot_cache)
-=======
 			int used = -1;
 			#pragma omp critical (audio_codec)
->>>>>>> eea7b0c0
 			used = avcodec_decode_audio3(aCodecCtx, audio_buf, &buf_size, my_packet);
 
 			if (used < 0) {

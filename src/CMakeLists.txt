####################### CMakeLists.txt (libopenshot) #########################
# @brief CMake build file for libopenshot (used to generate makefiles)
# @author Jonathan Thomas <jonathan@openshot.org>
#
# @section LICENSE
#
# Copyright (c) 2008-2019 OpenShot Studios, LLC
# <http://www.openshotstudios.com/>. This file is part of
# OpenShot Library (libopenshot), an open-source project dedicated to
# delivering high quality video editing and animation solutions to the
# world. For more information visit <http://www.openshot.org/>.
#
# OpenShot Library (libopenshot) is free software: you can redistribute it
# and/or modify it under the terms of the GNU Lesser General Public License
# as published by the Free Software Foundation, either version 3 of the
# License, or (at your option) any later version.
#
# OpenShot Library (libopenshot) is distributed in the hope that it will be
# useful, but WITHOUT ANY WARRANTY; without even the implied warranty of
# MERCHANTABILITY or FITNESS FOR A PARTICULAR PURPOSE. See the
# GNU Lesser General Public License for more details.
#
# You should have received a copy of the GNU Lesser General Public License
# along with OpenShot Library. If not, see <http://www.gnu.org/licenses/>.
################################################################################

# Pick up our include directories from the parent context
include_directories(${OPENSHOT_INCLUDE_DIRS})

####### Display summary of options/dependencies ######
include(FeatureSummary)

################ OPTIONS ##################
# Optional build settings for libopenshot
option(USE_SYSTEM_JSONCPP "Use system installed JsonCpp, if found" ON)
option(DISABLE_BUNDLED_JSONCPP "Don't fall back to bundled JsonCpp" OFF)
option(ENABLE_IWYU "Enable 'Include What You Use' scanner (CMake 3.3+)" OFF)

################ WINDOWS ##################
# Set some compiler options for Windows
# required for libopenshot-audio headers
IF (WIN32)
	add_definitions( -DIGNORE_JUCE_HYPOT=1 )
	SET(CMAKE_CXX_FLAGS " ${CMAKE_CXX_FLAGS} -include cmath")
ENDIF(WIN32)
IF (APPLE)
	# If you still get errors compiling with GCC 4.8, mac headers need to be patched: http://hamelot.co.uk/programming/osx-gcc-dispatch_block_t-has-not-been-declared-invalid-typedef/
	SET_PROPERTY(GLOBAL PROPERTY JUCE_MAC "JUCE_MAC")
	ADD_DEFINITIONS(-DNDEBUG)
	SET(EXTENSION "mm")

	SET(JUCE_PLATFORM_SPECIFIC_DIR build/macosx/platform_specific_code)
	SET(JUCE_PLATFORM_SPECIFIC_LIBRARIES "-framework Carbon -framework Cocoa -framework CoreFoundation -framework CoreAudio -framework CoreMidi -framework IOKit -framework AGL -framework AudioToolbox -framework QuartzCore -lobjc -framework Accelerate")
ENDIF(APPLE)

################ IMAGE MAGICK ##################
# Set the Quantum Depth that ImageMagick was built with (default to 16 bits)
IF (MAGICKCORE_QUANTUM_DEPTH)
	add_definitions( -DMAGICKCORE_QUANTUM_DEPTH=${MAGICKCORE_QUANTUM_DEPTH} )
ELSE (MAGICKCORE_QUANTUM_DEPTH)
	add_definitions( -DMAGICKCORE_QUANTUM_DEPTH=16 )
ENDIF (MAGICKCORE_QUANTUM_DEPTH)
IF (MAGICKCORE_HDRI_ENABLE)
	add_definitions( -DMAGICKCORE_HDRI_ENABLE=${MAGICKCORE_HDRI_ENABLE} )
ELSE (MAGICKCORE_HDRI_ENABLE)
	add_definitions( -DMAGICKCORE_HDRI_ENABLE=0 )
ENDIF (MAGICKCORE_HDRI_ENABLE)
IF (OPENSHOT_IMAGEMAGICK_COMPATIBILITY)
	add_definitions( -DOPENSHOT_IMAGEMAGICK_COMPATIBILITY=${OPENSHOT_IMAGEMAGICK_COMPATIBILITY} )
ELSE (OPENSHOT_IMAGEMAGICK_COMPATIBILITY)
	add_definitions( -DOPENSHOT_IMAGEMAGICK_COMPATIBILITY=0 )
ENDIF (OPENSHOT_IMAGEMAGICK_COMPATIBILITY)

# Find the ImageMagick++ library
FIND_PACKAGE(ImageMagick COMPONENTS Magick++ MagickWand MagickCore)
IF (ImageMagick_FOUND)
	# Include ImageMagick++ headers (needed for compile)
	include_directories(${ImageMagick_INCLUDE_DIRS})

	# define a global var (used in the C++)
	add_definitions( -DUSE_IMAGEMAGICK=1 )
	SET(CMAKE_SWIG_FLAGS "-DUSE_IMAGEMAGICK=1")

ENDIF (ImageMagick_FOUND)

################# LIBOPENSHOT-AUDIO ###################
# Find JUCE-based openshot Audio libraries
FIND_PACKAGE(OpenShotAudio 0.1.8 REQUIRED)

# Include Juce headers (needed for compile)
include_directories(${LIBOPENSHOT_AUDIO_INCLUDE_DIRS})

################# QT5 ###################
# Find QT5 libraries
foreach(qt_lib Qt5Widgets Qt5Core Qt5Gui Qt5Multimedia Qt5MultimediaWidgets)
    find_package(${qt_lib} REQUIRED)
    # Header files
    include_directories(${${qt_lib}_INCLUDE_DIRS})
    # Compiler definitions
    add_definitions(${${qt_lib}_DEFINITIONS})
    # Other CFLAGS
    set(CMAKE_CXX_FLAGS "${CMAKE_CXX_FLAGS} ${${qt_lib}_EXECUTABLE_COMPILE_FLAGS}")
    # For use when linking
    list(APPEND QT_LIBRARIES ${${qt_lib}_LIBRARIES})
endforeach()

# Manually moc Qt files
qt5_wrap_cpp(MOC_FILES ${QT_HEADER_FILES})

################# BLACKMAGIC DECKLINK ###################
# Find BlackMagic DeckLinkAPI libraries
IF (ENABLE_BLACKMAGIC)
	FIND_PACKAGE(BlackMagic)

	IF (BLACKMAGIC_FOUND)
		# Include Blackmagic headers (needed for compile)
		include_directories(${BLACKMAGIC_INCLUDE_DIR})

		# define a global var (used in the C++)
		add_definitions( -DUSE_BLACKMAGIC=1 )
		SET(CMAKE_SWIG_FLAGS "-DUSE_BLACKMAGIC=1")

	ENDIF (BLACKMAGIC_FOUND)
ENDIF (ENABLE_BLACKMAGIC)


################### RESVG #####################
# Find resvg library (used for rendering svg files)
FIND_PACKAGE(RESVG)

# Include resvg headers (optional SVG library)
if (RESVG_FOUND)
   include_directories(${RESVG_INCLUDE_DIRS})

   # define a global var (used in the C++)
   add_definitions( -DUSE_RESVG=1 )
   SET(CMAKE_SWIG_FLAGS "-DUSE_RESVG=1")
endif(RESVG_FOUND)

###############  PROFILING  #################
#set(PROFILER "/usr/lib/libprofiler.so.0.3.2")
#set(PROFILER "/usr/lib/libtcmalloc.so.4")

if(CMAKE_VERSION VERSION_LESS 3.3)
  # IWYU wasn't supported internally in 3.2
  set(ENABLE_IWYU FALSE)
endif()

if(ENABLE_IWYU)
	find_program(IWYU_PATH NAMES "iwyu"
		DOC "include-what-you-use source code scanner executable")
	if(IWYU_PATH)
		if(IWYU_OPTS)
			separate_arguments(IWYU_OPTS)
			list(APPEND _iwyu_opts "-Xiwyu" ${IWYU_OPTS})
		endif()
		set(CMAKE_CXX_INCLUDE_WHAT_YOU_USE ${IWYU_PATH} ${_iwyu_opts})
	else()
		set(ENABLE_IWYU FALSE)
	endif()
endif()
add_feature_info("IWYU (include-what-you-use)" ENABLE_IWYU "Scan all source files with 'iwyu'")

#### GET LIST OF EFFECT FILES ####
FILE(GLOB EFFECT_FILES "${CMAKE_CURRENT_SOURCE_DIR}/effects/*.cpp")

#### GET LIST OF QT PLAYER FILES ####
FILE(GLOB QT_PLAYER_FILES "${CMAKE_CURRENT_SOURCE_DIR}/Qt/*.cpp")

###############  SET LIBRARY SOURCE FILES  #################
SET ( OPENSHOT_SOURCE_FILES
		AudioBufferSource.cpp
		AudioReaderSource.cpp
		AudioResampler.cpp
		CacheBase.cpp
		CacheDisk.cpp
		CacheMemory.cpp
		ChunkReader.cpp
		ChunkWriter.cpp
		Color.cpp
		Clip.cpp
		ClipBase.cpp
		Coordinate.cpp
		CrashHandler.cpp
		DummyReader.cpp
		ReaderBase.cpp
		RendererBase.cpp
		WriterBase.cpp
		EffectBase.cpp
		${EFFECT_FILES}
		EffectInfo.cpp
		FFmpegReader.cpp
		FFmpegWriter.cpp
		Fraction.cpp
		Frame.cpp
		FrameMapper.cpp
		KeyFrame.cpp
		OpenShotVersion.cpp
		ZmqLogger.cpp
		PlayerBase.cpp
		Point.cpp
		Profiles.cpp
		QtImageReader.cpp
		QtPlayer.cpp
		Settings.cpp
		Timeline.cpp
		QtTextReader.cpp
		QtHtmlReader.cpp


		# Qt Video Player
		${QT_PLAYER_FILES}
		${MOC_FILES})

# ImageMagic related files
IF (ImageMagick_FOUND)
	SET ( OPENSHOT_SOURCE_FILES ${OPENSHOT_SOURCE_FILES}
			ImageReader.cpp
			ImageWriter.cpp
			TextReader.cpp)
ENDIF (ImageMagick_FOUND)

# BlackMagic related files
IF (BLACKMAGIC_FOUND)
	SET ( OPENSHOT_SOURCE_FILES ${OPENSHOT_SOURCE_FILES}
			DecklinkInput.cpp
			DecklinkReader.cpp
			DecklinkOutput.cpp
			DecklinkWriter.cpp)
ENDIF (BLACKMAGIC_FOUND)


# Get list of headers
file(GLOB_RECURSE headers ${CMAKE_SOURCE_DIR}/include/*.h)

# Disable RPATH
SET(CMAKE_MACOSX_RPATH 0)

############### CREATE LIBRARY #################
# Create shared openshot library
add_library(openshot SHARED
		${OPENSHOT_SOURCE_FILES}
		${headers} )

# Set SONAME and other library properties
set_target_properties(openshot
		PROPERTIES
		VERSION ${PROJECT_VERSION}
		SOVERSION ${PROJECT_SO_VERSION}
		INSTALL_NAME_DIR "${CMAKE_INSTALL_PREFIX}/lib"
		)

################### JSONCPP #####################
# Include jsoncpp headers (needed for JSON parsing)
if (USE_SYSTEM_JSONCPP)
	message(STATUS "Looking for system JsonCpp")
	find_package(JsonCpp)
	if (JSONCPP_FOUND AND NOT TARGET jsoncpp_lib)
		# Create the expected target, for older installs that don't
		add_library(jsoncpp_lib INTERFACE)
		target_include_directories(jsoncpp_lib INTERFACE
			${JSONCPP_INCLUDE_DIRS})
		target_link_libraries(jsoncpp_lib INTERFACE ${JSONCPP_LIBRARY})
	endif ()
endif ()

if (NOT JSONCPP_FOUND AND NOT DISABLE_BUNDLED_JSONCPP)
  message(STATUS "Using embedded JsonCpp (not found or USE_SYSTEM_JSONCPP disabled)")
  if (NOT TARGET jsoncpp_lib)
    add_library(jsoncpp_lib INTERFACE)
    target_include_directories(jsoncpp_lib INTERFACE
      "${PROJECT_SOURCE_DIR}/thirdparty/jsoncpp")
    target_sources(jsoncpp_lib INTERFACE "${PROJECT_SOURCE_DIR}/thirdparty/jsoncpp/jsoncpp.cpp")
    # Because this satisfies the requirement, an installed JsonCpp is optional
    set_package_properties(JsonCpp PROPERTIES TYPE OPTIONAL)
  endif ()
  add_feature_info("JsonCpp (embedded)" TRUE "JsonCpp will be compiled from the bundled sources")
endif ()

if (JSONCPP_FOUND)
  # JsonCpp is actually required, even though we probe for it optionally
  # (This tells feature_summary() to bail if it's not found, later)
  set_package_properties(JsonCpp PROPERTIES TYPE REQUIRED)
endif ()

# If we found any usable JsonCpp, use it. Otherwise, bail.
if (TARGET jsoncpp_lib)
  target_link_libraries(openshot PUBLIC jsoncpp_lib)
endif ()

################### FFMPEG #####################
# Find FFmpeg libraries (used for video encoding / decoding)
FIND_PACKAGE(FFmpeg REQUIRED COMPONENTS avcodec avdevice avformat avutil swscale)

foreach(ff_comp avcodec avdevice avformat avfilter avutil postproc swscale swresample avresample)
  if(TARGET FFmpeg::${ff_comp})
		target_link_libraries(openshot PUBLIC FFmpeg::${ff_comp})
  endif()
endforeach()


################### OPENMP #####################
# Check for OpenMP (used for multi-core processing)

# OpenMP is required by FFmpegReader/Writer
find_package(OpenMP REQUIRED)

if(NOT TARGET OpenMP::OpenMP_CXX)
    # Older CMake versions (< 3.9) don't create find targets.
    add_library(OpenMP_TARGET INTERFACE)
    add_library(OpenMP::OpenMP_CXX ALIAS OpenMP_TARGET)
    target_compile_options(OpenMP_TARGET INTERFACE ${OpenMP_CXX_FLAGS})
    find_package(Threads REQUIRED)
    target_link_libraries(OpenMP_TARGET INTERFACE Threads::Threads)
    target_link_libraries(OpenMP_TARGET INTERFACE ${OpenMP_CXX_FLAGS})
endif()

target_link_libraries(openshot PUBLIC OpenMP::OpenMP_CXX)

################### ZEROMQ #####################
# Find ZeroMQ library (used for socket communication & logging)
find_package(ZeroMQ REQUIRED) # Creates libzmq target

# Some platforms package the header-only cppzmq C++ bindings separately,
# others (Ubuntu) bundle them in with libzmq itself
find_package(cppzmq QUIET) # Creates cppzmq target

# Include ZeroMQ headers (needed for compile)
target_link_libraries(openshot PUBLIC libzmq)
if (TARGET cppzmq)
  target_link_libraries(openshot PUBLIC cppzmq)
endif()


###############  LINK LIBRARY  #################
SET ( REQUIRED_LIBRARIES
		${LIBOPENSHOT_AUDIO_LIBRARIES}
		${QT_LIBRARIES}
		${PROFILER}
<<<<<<< HEAD
		${JSONCPP_LIBRARY}
=======
		${ZMQ_LIBRARIES}
>>>>>>> 43bc0eb6
		)

IF (RESVG_FOUND)
	list(APPEND REQUIRED_LIBRARIES ${RESVG_LIBRARIES})
ENDIF(RESVG_FOUND)


IF (ImageMagick_FOUND)
  list(APPEND REQUIRED_LIBRARIES ${ImageMagick_LIBRARIES})
ENDIF (ImageMagick_FOUND)

IF (BLACKMAGIC_FOUND)
	list(APPEND REQUIRED_LIBRARIES ${BLACKMAGIC_LIBRARY_DIR})
ENDIF (BLACKMAGIC_FOUND)

IF (WIN32)
	# Required for exception handling on Windows
	list(APPEND REQUIRED_LIBRARIES "imagehlp" "dbghelp" )
ENDIF(WIN32)

# Link all referenced libraries
target_link_libraries(openshot PUBLIC ${REQUIRED_LIBRARIES})

# Pick up parameters from OpenMP target and propagate
target_link_libraries(openshot PUBLIC OpenMP::OpenMP_CXX)

############### CLI EXECUTABLES ################
# Create test executable
add_executable(openshot-example examples/Example.cpp)

# Define path to test input files
SET(TEST_MEDIA_PATH "${PROJECT_SOURCE_DIR}/src/examples/")
IF (WIN32)
        STRING(REPLACE "/" "\\\\" TEST_MEDIA_PATH TEST_MEDIA_PATH)
ENDIF(WIN32)
target_compile_definitions(openshot-example PRIVATE
	-DTEST_MEDIA_PATH="${TEST_MEDIA_PATH}" )

# Link test executable to the new library
target_link_libraries(openshot-example openshot)

add_executable(openshot-html-test examples/ExampleHtml.cpp)
target_link_libraries(openshot-html-test openshot Qt5::Gui)

############### PLAYER EXECUTABLE ################
# Create test executable
add_executable(openshot-player Qt/demo/main.cpp)

# Link test executable to the new library
target_link_libraries(openshot-player openshot)

############### TEST BLACKMAGIC CAPTURE APP ################
IF (BLACKMAGIC_FOUND)
	# Create test executable
	add_executable(openshot-blackmagic
			examples/ExampleBlackmagic.cpp)

	# Link test executable to the new library
	target_link_libraries(openshot-blackmagic openshot)
ENDIF (BLACKMAGIC_FOUND)

############### INCLUDE SWIG BINDINGS ################
add_subdirectory(bindings)

########### PRINT FEATURE SUMMARY ##############
feature_summary(WHAT ALL
    INCLUDE_QUIET_PACKAGES
    FATAL_ON_MISSING_REQUIRED_PACKAGES
    DESCRIPTION "Displaying feature summary\n\nBuild configuration:")

############### INSTALL HEADERS & LIBRARY ################
set(LIB_INSTALL_DIR lib${LIB_SUFFIX}) # determine correct lib folder

# Install primary library
INSTALL(TARGETS openshot
		ARCHIVE DESTINATION ${LIB_INSTALL_DIR}
		LIBRARY DESTINATION ${LIB_INSTALL_DIR}
		RUNTIME DESTINATION ${LIB_INSTALL_DIR}
		COMPONENT library )

INSTALL(DIRECTORY ${CMAKE_SOURCE_DIR}/include/
		DESTINATION ${CMAKE_INSTALL_PREFIX}/include/libopenshot
		FILES_MATCHING PATTERN "*.h")

############### CPACK PACKAGING ##############
IF(MINGW)
	SET(CPACK_GENERATOR "NSIS")
ENDIF(MINGW)
IF(UNIX AND NOT APPLE)
	SET(CPACK_GENERATOR "DEB")
ENDIF(UNIX AND NOT APPLE)
#IF(UNIX AND APPLE)
#	SET(CPACK_GENERATOR "DragNDrop")
#ENDIF(UNIX AND APPLE)
SET(CPACK_DEBIAN_PACKAGE_MAINTAINER "Jonathan Thomas") #required

INCLUDE(CPack)<|MERGE_RESOLUTION|>--- conflicted
+++ resolved
@@ -337,11 +337,6 @@
 		${LIBOPENSHOT_AUDIO_LIBRARIES}
 		${QT_LIBRARIES}
 		${PROFILER}
-<<<<<<< HEAD
-		${JSONCPP_LIBRARY}
-=======
-		${ZMQ_LIBRARIES}
->>>>>>> 43bc0eb6
 		)
 
 IF (RESVG_FOUND)

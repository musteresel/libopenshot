####################### CMakeLists.txt (libopenshot) #########################
# @brief CMake build file for libopenshot (used to generate makefiles)
# @author Jonathan Thomas <jonathan@openshot.org>
#
# @section LICENSE
#
# Copyright (c) 2008-2019 OpenShot Studios, LLC
# <http://www.openshotstudios.com/>. This file is part of
# OpenShot Library (libopenshot), an open-source project dedicated to
# delivering high quality video editing and animation solutions to the
# world. For more information visit <http://www.openshot.org/>.
#
# OpenShot Library (libopenshot) is free software: you can redistribute it
# and/or modify it under the terms of the GNU Lesser General Public License
# as published by the Free Software Foundation, either version 3 of the
# License, or (at your option) any later version.
#
# OpenShot Library (libopenshot) is distributed in the hope that it will be
# useful, but WITHOUT ANY WARRANTY; without even the implied warranty of
# MERCHANTABILITY or FITNESS FOR A PARTICULAR PURPOSE. See the
# GNU Lesser General Public License for more details.
#
# You should have received a copy of the GNU Lesser General Public License
# along with OpenShot Library. If not, see <http://www.gnu.org/licenses/>.
################################################################################

# Pick up our include directories from the parent context
include_directories(${OPENSHOT_INCLUDE_DIRS})

####### Display summary of options/dependencies ######
include(FeatureSummary)

################ OPTIONS ##################
# Optional build settings for libopenshot
OPTION(USE_SYSTEM_JSONCPP "Use system installed JsonCpp" OFF)
option(ENABLE_IWYU "Enable 'Include What You Use' scanner (CMake 3.3+)" OFF)

################ WINDOWS ##################
# Set some compiler options for Windows
# required for libopenshot-audio headers
IF (WIN32)
	add_definitions( -DIGNORE_JUCE_HYPOT=1 )
	SET(CMAKE_CXX_FLAGS " ${CMAKE_CXX_FLAGS} -include cmath")
ENDIF(WIN32)
IF (APPLE)
	# If you still get errors compiling with GCC 4.8, mac headers need to be patched: http://hamelot.co.uk/programming/osx-gcc-dispatch_block_t-has-not-been-declared-invalid-typedef/
	SET_PROPERTY(GLOBAL PROPERTY JUCE_MAC "JUCE_MAC")
	ADD_DEFINITIONS(-DNDEBUG)
	SET(EXTENSION "mm")

	SET(JUCE_PLATFORM_SPECIFIC_DIR build/macosx/platform_specific_code)
	SET(JUCE_PLATFORM_SPECIFIC_LIBRARIES "-framework Carbon -framework Cocoa -framework CoreFoundation -framework CoreAudio -framework CoreMidi -framework IOKit -framework AGL -framework AudioToolbox -framework QuartzCore -lobjc -framework Accelerate")
ENDIF(APPLE)

################ IMAGE MAGICK ##################
# Set the Quantum Depth that ImageMagick was built with (default to 16 bits)
IF (MAGICKCORE_QUANTUM_DEPTH)
	add_definitions( -DMAGICKCORE_QUANTUM_DEPTH=${MAGICKCORE_QUANTUM_DEPTH} )
ELSE (MAGICKCORE_QUANTUM_DEPTH)
	add_definitions( -DMAGICKCORE_QUANTUM_DEPTH=16 )
ENDIF (MAGICKCORE_QUANTUM_DEPTH)
IF (MAGICKCORE_HDRI_ENABLE)
	add_definitions( -DMAGICKCORE_HDRI_ENABLE=${MAGICKCORE_HDRI_ENABLE} )
ELSE (MAGICKCORE_HDRI_ENABLE)
	add_definitions( -DMAGICKCORE_HDRI_ENABLE=0 )
ENDIF (MAGICKCORE_HDRI_ENABLE)
IF (OPENSHOT_IMAGEMAGICK_COMPATIBILITY)
	add_definitions( -DOPENSHOT_IMAGEMAGICK_COMPATIBILITY=${OPENSHOT_IMAGEMAGICK_COMPATIBILITY} )
ELSE (OPENSHOT_IMAGEMAGICK_COMPATIBILITY)
	add_definitions( -DOPENSHOT_IMAGEMAGICK_COMPATIBILITY=0 )
ENDIF (OPENSHOT_IMAGEMAGICK_COMPATIBILITY)

# Find the ImageMagick++ library
FIND_PACKAGE(ImageMagick COMPONENTS Magick++ MagickWand MagickCore)
IF (ImageMagick_FOUND)
	# Include ImageMagick++ headers (needed for compile)
	include_directories(${ImageMagick_INCLUDE_DIRS})

	# define a global var (used in the C++)
	add_definitions( -DUSE_IMAGEMAGICK=1 )
	SET(CMAKE_SWIG_FLAGS "-DUSE_IMAGEMAGICK=1")

ENDIF (ImageMagick_FOUND)

################# LIBOPENSHOT-AUDIO ###################
# Find JUCE-based openshot Audio libraries
FIND_PACKAGE(OpenShotAudio 0.1.8 REQUIRED)

# Include Juce headers (needed for compile)
include_directories(${LIBOPENSHOT_AUDIO_INCLUDE_DIRS})

################# QT5 ###################
# Find QT5 libraries
foreach(qt_lib Qt5Widgets Qt5Core Qt5Gui Qt5Multimedia Qt5MultimediaWidgets)
    find_package(${qt_lib} REQUIRED)
    # Header files
    include_directories(${${qt_lib}_INCLUDE_DIRS})
    # Compiler definitions
    add_definitions(${${qt_lib}_DEFINITIONS})
    # Other CFLAGS
    set(CMAKE_CXX_FLAGS "${CMAKE_CXX_FLAGS} ${${qt_lib}_EXECUTABLE_COMPILE_FLAGS}")
    # For use when linking
    list(APPEND QT_LIBRARIES ${${qt_lib}_LIBRARIES})
endforeach()

# Manually moc Qt files
qt5_wrap_cpp(MOC_FILES ${QT_HEADER_FILES})

################# BLACKMAGIC DECKLINK ###################
# Find BlackMagic DeckLinkAPI libraries
IF (ENABLE_BLACKMAGIC)
	FIND_PACKAGE(BlackMagic)

	IF (BLACKMAGIC_FOUND)
		# Include Blackmagic headers (needed for compile)
		include_directories(${BLACKMAGIC_INCLUDE_DIR})

		# define a global var (used in the C++)
		add_definitions( -DUSE_BLACKMAGIC=1 )
		SET(CMAKE_SWIG_FLAGS "-DUSE_BLACKMAGIC=1")

	ENDIF (BLACKMAGIC_FOUND)
ENDIF (ENABLE_BLACKMAGIC)


################### RESVG #####################
# Find resvg library (used for rendering svg files)
FIND_PACKAGE(RESVG)

# Include resvg headers (optional SVG library)
if (RESVG_FOUND)
   include_directories(${RESVG_INCLUDE_DIRS})

   # define a global var (used in the C++)
   add_definitions( -DUSE_RESVG=1 )
   SET(CMAKE_SWIG_FLAGS "-DUSE_RESVG=1")
endif(RESVG_FOUND)

################### JSONCPP #####################
# Include jsoncpp headers (needed for JSON parsing)
if (USE_SYSTEM_JSONCPP)
	message(STATUS "Discovering system JsonCPP (USE_SYSTEM_JSONCPP enabled)")
	find_package(JsonCpp REQUIRED)
	include_directories(${JSONCPP_INCLUDE_DIRS})
	message(STATUS "Discovering system JsonCPP - done")
else()
	message(STATUS "Using embedded JsonCpp (USE_SYSTEM_JSONCPP not enabled)")
	include_directories("../thirdparty/jsoncpp")
endif(USE_SYSTEM_JSONCPP)

###############  PROFILING  #################
#set(PROFILER "/usr/lib/libprofiler.so.0.3.2")
#set(PROFILER "/usr/lib/libtcmalloc.so.4")

if(CMAKE_VERSION VERSION_LESS 3.3)
  # IWYU wasn't supported internally in 3.2
  set(ENABLE_IWYU FALSE)
endif()

if(ENABLE_IWYU)
	find_program(IWYU_PATH NAMES "iwyu"
		DOC "include-what-you-use source code scanner executable")
	if(IWYU_PATH)
		if(IWYU_OPTS)
			separate_arguments(IWYU_OPTS)
			list(APPEND _iwyu_opts "-Xiwyu" ${IWYU_OPTS})
		endif()
		set(CMAKE_CXX_INCLUDE_WHAT_YOU_USE ${IWYU_PATH} ${_iwyu_opts})
	else()
		set(ENABLE_IWYU FALSE)
	endif()
endif()
add_feature_info("IWYU (include-what-you-use)" ENABLE_IWYU "Scan all source files with 'iwyu'")

#### GET LIST OF EFFECT FILES ####
FILE(GLOB EFFECT_FILES "${CMAKE_CURRENT_SOURCE_DIR}/effects/*.cpp")

#### GET LIST OF QT PLAYER FILES ####
FILE(GLOB QT_PLAYER_FILES "${CMAKE_CURRENT_SOURCE_DIR}/Qt/*.cpp")

###############  SET LIBRARY SOURCE FILES  #################
SET ( OPENSHOT_SOURCE_FILES
		AudioBufferSource.cpp
		AudioReaderSource.cpp
		AudioResampler.cpp
		CacheBase.cpp
		CacheDisk.cpp
		CacheMemory.cpp
		ChunkReader.cpp
		ChunkWriter.cpp
		Color.cpp
		Clip.cpp
		ClipBase.cpp
		Coordinate.cpp
		CrashHandler.cpp
		DummyReader.cpp
		ReaderBase.cpp
		RendererBase.cpp
		WriterBase.cpp
		EffectBase.cpp
		${EFFECT_FILES}
		EffectInfo.cpp
		FFmpegReader.cpp
		FFmpegWriter.cpp
		Fraction.cpp
		Frame.cpp
		FrameMapper.cpp
		KeyFrame.cpp
		OpenShotVersion.cpp
		ZmqLogger.cpp
		PlayerBase.cpp
		Point.cpp
		Profiles.cpp
		QtImageReader.cpp
		QtPlayer.cpp
		Settings.cpp
		Timeline.cpp
		QtTextReader.cpp
		QtHtmlReader.cpp


		# Qt Video Player
		${QT_PLAYER_FILES}
		${MOC_FILES})

IF (NOT USE_SYSTEM_JSONCPP)
	# Third Party JSON Parser
	SET ( OPENSHOT_SOURCE_FILES ${OPENSHOT_SOURCE_FILES}
			../thirdparty/jsoncpp/jsoncpp.cpp )
ENDIF (NOT USE_SYSTEM_JSONCPP)

# ImageMagic related files
IF (ImageMagick_FOUND)
	SET ( OPENSHOT_SOURCE_FILES ${OPENSHOT_SOURCE_FILES}
			ImageReader.cpp
			ImageWriter.cpp
			TextReader.cpp)
ENDIF (ImageMagick_FOUND)

# BlackMagic related files
IF (BLACKMAGIC_FOUND)
	SET ( OPENSHOT_SOURCE_FILES ${OPENSHOT_SOURCE_FILES}
			DecklinkInput.cpp
			DecklinkReader.cpp
			DecklinkOutput.cpp
			DecklinkWriter.cpp)
ENDIF (BLACKMAGIC_FOUND)


# Get list of headers
file(GLOB_RECURSE headers ${CMAKE_SOURCE_DIR}/include/*.h)

# Disable RPATH
SET(CMAKE_MACOSX_RPATH 0)

############### CREATE LIBRARY #################
# Create shared openshot library
add_library(openshot SHARED
		${OPENSHOT_SOURCE_FILES}
		${headers} )

# Set SONAME and other library properties
set_target_properties(openshot
		PROPERTIES
		VERSION ${PROJECT_VERSION}
		SOVERSION ${PROJECT_SO_VERSION}
		INSTALL_NAME_DIR "${CMAKE_INSTALL_PREFIX}/lib"
		)


################### FFMPEG #####################
# Find FFmpeg libraries (used for video encoding / decoding)
FIND_PACKAGE(FFmpeg REQUIRED COMPONENTS avcodec avdevice avformat avutil swscale)

foreach(ff_comp avcodec avdevice avformat avfilter avutil postproc swscale swresample avresample)
  if(TARGET FFmpeg::${ff_comp})
		target_link_libraries(openshot PUBLIC FFmpeg::${ff_comp})
  endif()
endforeach()

################### OPENMP #####################
# Check for OpenMP (used for multi-core processing)

# OpenMP is required by FFmpegReader/Writer
find_package(OpenMP REQUIRED)

if(NOT TARGET OpenMP::OpenMP_CXX)
    # Older CMake versions (< 3.9) don't create find targets.
    add_library(OpenMP_TARGET INTERFACE)
    add_library(OpenMP::OpenMP_CXX ALIAS OpenMP_TARGET)
    target_compile_options(OpenMP_TARGET INTERFACE ${OpenMP_CXX_FLAGS})
    find_package(Threads REQUIRED)
    target_link_libraries(OpenMP_TARGET INTERFACE Threads::Threads)
    target_link_libraries(OpenMP_TARGET INTERFACE ${OpenMP_CXX_FLAGS})
endif()

target_link_libraries(openshot PUBLIC OpenMP::OpenMP_CXX)

<<<<<<< HEAD
################### ZEROMQ #####################
# Find ZeroMQ library (used for socket communication & logging)
find_package(ZeroMQ REQUIRED) # Creates libzmq target

# Some platforms package the header-only cppzmq C++ bindings separately,
# others (Ubuntu) bundle them in with libzmq itself
find_package(cppzmq QUIET) # Creates cppzmq target

# Include ZeroMQ headers (needed for compile)
target_link_libraries(openshot PUBLIC libzmq)
if (TARGET cppzmq)
  target_link_libraries(openshot PUBLIC cppzmq)
endif()

=======
>>>>>>> afc89744

###############  LINK LIBRARY  #################
SET ( REQUIRED_LIBRARIES
		${LIBOPENSHOT_AUDIO_LIBRARIES}
		${QT_LIBRARIES}
		${PROFILER}
		${JSONCPP_LIBRARY}
		)

IF (RESVG_FOUND)
	list(APPEND REQUIRED_LIBRARIES ${RESVG_LIBRARIES})
ENDIF(RESVG_FOUND)


IF (ImageMagick_FOUND)
  list(APPEND REQUIRED_LIBRARIES ${ImageMagick_LIBRARIES})
ENDIF (ImageMagick_FOUND)

IF (BLACKMAGIC_FOUND)
	list(APPEND REQUIRED_LIBRARIES ${BLACKMAGIC_LIBRARY_DIR})
ENDIF (BLACKMAGIC_FOUND)

IF (WIN32)
	# Required for exception handling on Windows
	list(APPEND REQUIRED_LIBRARIES "imagehlp" "dbghelp" )
ENDIF(WIN32)

# Link all referenced libraries
target_link_libraries(openshot PUBLIC ${REQUIRED_LIBRARIES})

# Pick up parameters from OpenMP target and propagate
target_link_libraries(openshot PUBLIC OpenMP::OpenMP_CXX)

############### CLI EXECUTABLES ################
# Create test executable
add_executable(openshot-example examples/Example.cpp)

# Define path to test input files
SET(TEST_MEDIA_PATH "${PROJECT_SOURCE_DIR}/src/examples/")
IF (WIN32)
        STRING(REPLACE "/" "\\\\" TEST_MEDIA_PATH TEST_MEDIA_PATH)
ENDIF(WIN32)
target_compile_definitions(openshot-example PRIVATE
	-DTEST_MEDIA_PATH="${TEST_MEDIA_PATH}" )

# Link test executable to the new library
target_link_libraries(openshot-example openshot)

add_executable(openshot-html-test examples/ExampleHtml.cpp)
target_link_libraries(openshot-html-test openshot Qt5::Gui)

############### PLAYER EXECUTABLE ################
# Create test executable
add_executable(openshot-player Qt/demo/main.cpp)

# Link test executable to the new library
target_link_libraries(openshot-player openshot)

############### TEST BLACKMAGIC CAPTURE APP ################
IF (BLACKMAGIC_FOUND)
	# Create test executable
	add_executable(openshot-blackmagic
			examples/ExampleBlackmagic.cpp)

	# Link test executable to the new library
	target_link_libraries(openshot-blackmagic openshot)
ENDIF (BLACKMAGIC_FOUND)

############### INCLUDE SWIG BINDINGS ################
add_subdirectory(bindings)

########### PRINT FEATURE SUMMARY ##############
feature_summary(WHAT ALL
    INCLUDE_QUIET_PACKAGES
    DESCRIPTION "Build configuration:"
    VAR featuresText)
message("\n${featuresText}")

############### INSTALL HEADERS & LIBRARY ################
set(LIB_INSTALL_DIR lib${LIB_SUFFIX}) # determine correct lib folder

# Install primary library
INSTALL(TARGETS openshot
		ARCHIVE DESTINATION ${LIB_INSTALL_DIR}
		LIBRARY DESTINATION ${LIB_INSTALL_DIR}
		RUNTIME DESTINATION ${LIB_INSTALL_DIR}
		COMPONENT library )

INSTALL(DIRECTORY ${CMAKE_SOURCE_DIR}/include/
		DESTINATION ${CMAKE_INSTALL_PREFIX}/include/libopenshot
		FILES_MATCHING PATTERN "*.h")

############### CPACK PACKAGING ##############
IF(MINGW)
	SET(CPACK_GENERATOR "NSIS")
ENDIF(MINGW)
IF(UNIX AND NOT APPLE)
	SET(CPACK_GENERATOR "DEB")
ENDIF(UNIX AND NOT APPLE)
#IF(UNIX AND APPLE)
#	SET(CPACK_GENERATOR "DragNDrop")
#ENDIF(UNIX AND APPLE)
SET(CPACK_DEBIAN_PACKAGE_MAINTAINER "Jonathan Thomas") #required

INCLUDE(CPack)<|MERGE_RESOLUTION|>--- conflicted
+++ resolved
@@ -296,7 +296,6 @@
 
 target_link_libraries(openshot PUBLIC OpenMP::OpenMP_CXX)
 
-<<<<<<< HEAD
 ################### ZEROMQ #####################
 # Find ZeroMQ library (used for socket communication & logging)
 find_package(ZeroMQ REQUIRED) # Creates libzmq target
@@ -311,8 +310,6 @@
   target_link_libraries(openshot PUBLIC cppzmq)
 endif()
 
-=======
->>>>>>> afc89744
 
 ###############  LINK LIBRARY  #################
 SET ( REQUIRED_LIBRARIES

--- conflicted
+++ resolved
@@ -123,7 +123,6 @@
 	}
 }
 
-<<<<<<< HEAD
 /* Instantiate the required template specializations */
 %template() std::map<std::string, int>;
 
@@ -149,12 +148,13 @@
 		std::ostringstream result;
 		result << $self->num << ":" << $self->den;
 		return result.str();
-=======
+  }
+}
+
 %extend openshot::OpenShotVersion {
     // Give the struct a string representation
 	const std::string __str__() {
 		return std::string(OPENSHOT_VERSION_FULL);
->>>>>>> 3f5370a8
 	}
 }
 

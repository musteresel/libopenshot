# vim: ts=2 sw=2
#[=======================================================================[.rst:
FindRESVG
---------
Try to find the shared-library build of resvg, the Rust SVG library

IMPORTED targets
^^^^^^^^^^^^^^^^

This module defines :prop_tgt:`IMPORTED` target ``RESVG::resvg`` when
the library and headers are found.

Result Variables
^^^^^^^^^^^^^^^^

This module defines the following variables:

::

  RESVG_FOUND         - Library and header files found
  RESVG_INCLUDE_DIRS  - Include directory path
  RESVG_LIBRARIES     - Link path to the library
  RESVG_DEFINITIONS   - Compiler switches (currently unused)

Backwards compatibility
^^^^^^^^^^^^^^^^^^^^^^^

For compatibility with previous versions of this module, uppercase names
for FFmpeg and for all components are also recognized, and all-uppercase
versions of the cache variables are also created.

Control variables
^^^^^^^^^^^^^^^^^

The following variables can be used to provide path hints to the module:

RESVGDIR      - Set in the calling CMakeLists.txt or on the command line
ENV{RESVGDIR} - An environment variable in the cmake process context

Copyright (c) 2020, FeRD (Frank Dana) <ferdnyc@gmail.com>
#]=======================================================================]
include(FindPackageHandleStandardArgs)

# CMake 3.4+ only: Convert relative paths to absolute
if(DEFINED RESVGDIR AND CMAKE_VERSION VERSION_GREATER 3.4)
  get_filename_component(RESVGDIR "${RESVGDIR}" ABSOLUTE
    BASE_DIR ${CMAKE_CURRENT_BINARY_DIR})
endif()

find_path(RESVG_INCLUDE_DIRS
  ResvgQt.h
  PATHS
    ${RESVGDIR}
    ${RESVGDIR}/include
    $ENV{RESVGDIR}
    $ENV{RESVGDIR}/include
    /usr/include
    /usr/local/include
  PATH_SUFFIXES
    resvg
    capi/include
    resvg/capi/include
)

find_library(RESVG_LIBRARIES
  NAMES resvg
  PATHS
    ${RESVGDIR}
    ${RESVGDIR}/lib
    $ENV{RESVGDIR}
    $ENV{RESVGDIR}/lib
    /usr/lib
    /usr/local/lib
  PATH_SUFFIXES
    resvg
    target/release
    resvg/target/release
)

if (RESVG_INCLUDE_DIRS AND RESVG_LIBRARIES)
  set(RESVG_FOUND TRUE)
endif()
set(RESVG_LIBRARIES ${RESVG_LIBRARIES} CACHE STRING "The Resvg library link path")
set(RESVG_INCLUDE_DIRS ${RESVG_INCLUDE_DIRS} CACHE STRING "The Resvg include directories")
set(RESVG_DEFINITIONS "" CACHE STRING "The Resvg CFLAGS")

mark_as_advanced(RESVG_LIBRARIES RESVG_INCLUDE_DIRS RESVG_DEFINITIONS)

# Give a nice error message if some of the required vars are missing.
find_package_handle_standard_args(RESVG
  "Could NOT find RESVG, using Qt SVG parsing instead"
  RESVG_LIBRARIES RESVG_INCLUDE_DIRS )

# Export target
if(RESVG_FOUND AND NOT TARGET RESVG::resvg)
  message(STATUS "Creating IMPORTED target RESVG::resvg")
<<<<<<< HEAD
  add_library(RESVG::resvg SHARED IMPORTED)
=======
  if (WIN32)
    # Windows mis-links SHARED library targets
    add_library(RESVG::resvg UNKNOWN IMPORTED)
    message(STATUS "  UNKNOWN IMPORTED target for Win32")
  else()
    # Linux needs SHARED to link because libresvg has no SONAME
    add_library(RESVG::resvg SHARED IMPORTED)
    set_property(TARGET RESVG::resvg APPEND PROPERTY
      IMPORTED_NO_SONAME TRUE)
    message(STATUS "  SHARED IMPORTED target with IMPORTED_NO_SONAME")
  endif()

  message(STATUS "  INCLUDE_DIRECTORIES: ${RESVG_INCLUDE_DIRS}")
  message(STATUS "  COMPILE_DEFINITIONS: ${RESVG_DEFINITIONS}")
  message(STATUS "  IMPORTED_LOCATION: ${RESVG_LIBRARIES}")
>>>>>>> 290c7a7e

  set_property(TARGET RESVG::resvg APPEND PROPERTY
    INTERFACE_INCLUDE_DIRECTORIES "${RESVG_INCLUDE_DIRS}")

  set_property(TARGET RESVG::resvg APPEND PROPERTY
    INTERFACE_COMPILE_DEFINITIONS "${RESVG_DEFINITIONS}")

  # libresvg.so doesn't have a SONAME
  set_property(TARGET RESVG::resvg APPEND PROPERTY
    IMPORTED_NO_SONAME TRUE)

  set_property(TARGET RESVG::resvg APPEND PROPERTY
    IMPORTED_LOCATION "${RESVG_LIBRARIES}")
endif()<|MERGE_RESOLUTION|>--- conflicted
+++ resolved
@@ -94,9 +94,6 @@
 # Export target
 if(RESVG_FOUND AND NOT TARGET RESVG::resvg)
   message(STATUS "Creating IMPORTED target RESVG::resvg")
-<<<<<<< HEAD
-  add_library(RESVG::resvg SHARED IMPORTED)
-=======
   if (WIN32)
     # Windows mis-links SHARED library targets
     add_library(RESVG::resvg UNKNOWN IMPORTED)
@@ -112,7 +109,6 @@
   message(STATUS "  INCLUDE_DIRECTORIES: ${RESVG_INCLUDE_DIRS}")
   message(STATUS "  COMPILE_DEFINITIONS: ${RESVG_DEFINITIONS}")
   message(STATUS "  IMPORTED_LOCATION: ${RESVG_LIBRARIES}")
->>>>>>> 290c7a7e
 
   set_property(TARGET RESVG::resvg APPEND PROPERTY
     INTERFACE_INCLUDE_DIRECTORIES "${RESVG_INCLUDE_DIRS}")
@@ -120,10 +116,6 @@
   set_property(TARGET RESVG::resvg APPEND PROPERTY
     INTERFACE_COMPILE_DEFINITIONS "${RESVG_DEFINITIONS}")
 
-  # libresvg.so doesn't have a SONAME
-  set_property(TARGET RESVG::resvg APPEND PROPERTY
-    IMPORTED_NO_SONAME TRUE)
-
   set_property(TARGET RESVG::resvg APPEND PROPERTY
     IMPORTED_LOCATION "${RESVG_LIBRARIES}")
 endif()